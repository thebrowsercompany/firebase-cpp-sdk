--- conflicted
+++ resolved
@@ -326,19 +326,12 @@
   # unless _WIN32_WINNT is defined to this value (0x0600, Windows Vista).
   # Also set -DNOMINMAX for both Firestore and Firestore Core.
   set(FIREBASE_FIRESTORE_CPP_DEFINES ${FIREBASE_FIRESTORE_CPP_DEFINES} -D_WIN32_WINNT=0x0600 -DNOMINMAX)
-<<<<<<< HEAD
   # Special handling for the absl time zone library, define _LIBCPP_VERSION on
   # Windows to avoid the shenanigans they do with Windows mangled symbols to
   # accomplish weak linking. See
   # https://github.com/google/cctz/blob/master/src/zone_info_source.cc for a
   # look at what we're up against.
   target_compile_definitions(absl_time_zone "-D_LIBCPP_VERSION=99")
-=======
-  target_compile_definitions(firestore_core
-    PRIVATE
-      -DNOMINMAX
-  )
->>>>>>> 872b8ca5
 endif()
 
 target_compile_definitions(firebase_firestore
