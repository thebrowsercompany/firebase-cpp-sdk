--- conflicted
+++ resolved
@@ -364,17 +364,14 @@
 
 ### 8.0.0
 -   Changes
-<<<<<<< HEAD
     -   Analytics: Removed `SetCurrentScreen()` following its removal from iOS SDK
         and deprecation from Android SDK. Please use `LogEvent` with ScreenView 
         event to manually log screen changes.
-=======
     -   General (Android): Firebase no longer supports STLPort. Please
         [use libc++ instead](https://developer.android.com/ndk/guides/cpp-support#cs).
     -   General (Android): Firebase support for gnustl (also known as libstdc++)
         is deprecated and will be removed in the next major release. Please use
         libc++ instead.
->>>>>>> 0d1a93f0
     -   Instance Id: Removed support for the previously-deprecated Instance ID SDK.
     -   Remote Config: The previously-deprecated static methods have been removed.
         Please use the new instance-based `firebase::remote_config::RemoteConfig`
