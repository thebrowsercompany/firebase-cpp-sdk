--- conflicted
+++ resolved
@@ -569,12 +569,9 @@
 
 ### 8.4.0
 -   Changes
-<<<<<<< HEAD
     -   General: Updating Android and iOS dependencies to the latest.
-=======
     -   Firestore: Added `operator==` and `operator!=` for `SnapshotMetadata`
         and `Settings`.
->>>>>>> 21cb5de2
 
 ### 8.3.0
 -   Changes
