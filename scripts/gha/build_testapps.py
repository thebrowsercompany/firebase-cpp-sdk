# Copyright 2018 Google LLC
#
# Licensed under the Apache License, Version 2.0 (the "License");
# you may not use this file except in compliance with the License.
# You may obtain a copy of the License at
#
#     http://www.apache.org/licenses/LICENSE-2.0
#
# Unless required by applicable law or agreed to in writing, software
# distributed under the License is distributed on an "AS IS" BASIS,
# WITHOUT WARRANTIES OR CONDITIONS OF ANY KIND, either express or implied.
# See the License for the specific language governing permissions and
# limitations under the License.

r"""Build automation tool for Firebase C++ testapps for desktop and mobile.

USAGE:

This tool has a number of dependencies (listed below). Once those are taken
care of, here is an example of an execution of the tool (on MacOS):

python build_testapps.py --t auth,messaging --p iOS

Critical flags:
--t (full name: testapps, default: None)
--p (full name: platforms, default: None)

Under most circumstances the other flags don't need to be set, but can be
seen by running --help. Note that all path flags will forcefully expand
the user ~.

DEPENDENCIES:

----Firebase SDK----
The Firebase SDK (prebuilt) or repo must be locally present.
Path specified by the flag:

    --sdk_dir (default: current working directory)

----Python Dependencies----
The requirements.txt file has the required dependencies for this Python tool.

    pip install -r requirements.txt

----CMake (Desktop only)----
CMake must be installed and on the system path.

----Environment Variables (Android only)----
If building for Android, gradle requires several environment variables.
The following lists expected variables, and examples of what
a configured value may look like on MacOS:

    JAVA_HOME=/Library/Java/JavaVirtualMachines/jdk-8-latest/Contents/Home
    ANDROID_HOME=/Users/user_name/Library/Android/sdk
    ANDROID_SDK_HOME=/Users/user_name/Library/Android/sdk
    ANDROID_NDK_HOME=/Users/user_name/Library/Android/sdk/ndk-bundle

Or on Linux:
    JAVA_HOME=/usr/local/buildtools/java/jdk/
    ANDROID_HOME=~/Android/Sdk
    ANDROID_SDK_HOME=~/Android/Sdk
    ANDROID_NDK_HOME=~/Android/Sdk/ndk

If using this tool frequently, you will likely find it convenient to
modify your bashrc file to automatically set these variables.

"""

import datetime
from distutils import dir_util
import os
import platform
import shutil
import subprocess
import sys

from absl import app
from absl import flags
from absl import logging

import attr

from integration_testing import config_reader
<<<<<<< HEAD
from integration_testing import test_validation
=======
>>>>>>> a247075d
from integration_testing import xcodebuild
import utils

# Environment variables
_JAVA_HOME = "JAVA_HOME"
_ANDROID_HOME = "ANDROID_HOME"
_ANDROID_SDK_HOME = "ANDROID_SDK_HOME"
_NDK_ROOT = "NDK_ROOT"
_ANDROID_NDK_HOME = "ANDROID_NDK_HOME"

# Platforms
_ANDROID = "Android"
_IOS = "iOS"
_DESKTOP = "Desktop"
_SUPPORTED_PLATFORMS = (_ANDROID, _IOS, _DESKTOP)

# Values for iOS SDK flag (where the iOS app will run)
_IOS_SDK_DEVICE = "device"
_IOS_SDK_SIMULATOR = "simulator"
_IOS_SDK_BOTH = "both"
_SUPPORTED_IOS_SDK = (_IOS_SDK_DEVICE, _IOS_SDK_SIMULATOR, _IOS_SDK_BOTH)

FLAGS = flags.FLAGS

flags.DEFINE_string(
    "sdk_dir", os.getcwd(), "Unzipped Firebase C++ sdk OR Github repo.")

flags.DEFINE_string(
    "output_directory", "~",
    "Build output will be placed in this directory.")

flags.DEFINE_string(
    "root_dir", os.getcwd(),
    "Directory with which to join the relative paths in the config."
    " Used to find e.g. the integration test projects. If using the SDK repo"
    " this will be the same as the sdk dir, but not if using prebuilts."
    " Defaults to the current directory.")

flags.DEFINE_list(
    "testapps", None, "Which testapps (Firebase APIs) to build, e.g."
    " 'analytics,auth'.",
    short_name="t")

flags.DEFINE_list(
    "platforms", None, "Which platforms to build. Can be Android, iOS and/or"
    " Desktop", short_name="p")

flags.DEFINE_bool(
    "add_timestamp", True,
    "Add a timestamp to the output directory for disambiguation."
    " Recommended when running locally, so each execution gets its own "
    " directory.")

flags.DEFINE_enum(
    "ios_sdk", _IOS_SDK_DEVICE, _SUPPORTED_IOS_SDK,
    "(iOS only) Build for device (ipa), simulator (app), or both."
    " Building for both will produce both an .app and an .ipa.")

flags.DEFINE_bool(
    "update_pod_repo", True,
    "(iOS only) Will run 'pod repo update' before building for iOS to update"
    " the local spec repos available on this machine. Must also include iOS"
    " in platforms flag.")

flags.DEFINE_string(
    "compiler", None,
    "(Desktop only) Specify the compiler with CMake during the testapps build."
    " Check the config file to see valid choices for this flag."
    " If none, will invoke cmake without specifying a compiler.")

flags.DEFINE_bool(
    "use_vcpkg", False,
    "(Desktop only) Use the vcpkg repo inside the C++ repo. For"
    " this to work, sdk_dir must be set to the repo, not the prebuilt SDK."
    " Will install vcpkg, use it to install dependencies, and then configure"
    " CMake to use it.")


flags.register_validator(
    "platforms",
    lambda p: all(platform in _SUPPORTED_PLATFORMS for platform in p),
    message="Valid platforms: " + ",".join(_SUPPORTED_PLATFORMS),
    flag_values=FLAGS)


def main(argv):
  if len(argv) > 1:
    raise app.UsageError("Too many command-line arguments.")

  platforms = FLAGS.platforms
  testapps = FLAGS.testapps

  sdk_dir = _fix_path(FLAGS.sdk_dir)
  output_dir = _fix_path(FLAGS.output_directory)
  root_dir = _fix_path(FLAGS.root_dir)

  update_pod_repo = FLAGS.update_pod_repo
  if FLAGS.add_timestamp:
    timestamp = datetime.datetime.now().strftime("%Y_%m_%d-%H_%M_%S")
  else:
    timestamp = ""
  output_dir = os.path.join(output_dir, "testapps" + timestamp)

  ios_framework_dir = os.path.join(sdk_dir, "frameworks")
  ios_framework_exist = os.path.isdir(ios_framework_dir)
  if not ios_framework_exist and _IOS in platforms:
    _generate_makefiles_from_repo(sdk_dir)

  if update_pod_repo and _IOS in platforms:
    _run(["pod", "repo", "update"])

  config = config_reader.read_config()
  cmake_flags = _get_desktop_compiler_flags(FLAGS.compiler, config.compilers)
  if _DESKTOP in platforms and FLAGS.use_vcpkg:
    installer = os.path.join(sdk_dir, "scripts", "gha", "build_desktop.py")
    _run([sys.executable, installer, "--vcpkg_step_only"])
    toolchain_file = os.path.join(
        sdk_dir, "external", "vcpkg", "scripts", "buildsystems", "vcpkg.cmake")
    cmake_flags.extend((
        "-DCMAKE_TOOLCHAIN_FILE=%s" % toolchain_file,
        "-DVCPKG_TARGET_TRIPLET=%s" % utils.get_vcpkg_triplet(arch="x64")
    ))

  failures = []
  for testapp in testapps:
    logging.info("BEGIN building for %s", testapp)
    failures += _build(
        testapp=testapp,
        platforms=platforms,
        api_config=config.get_api(testapp),
        output_dir=output_dir,
        sdk_dir=sdk_dir,
        ios_framework_exist=ios_framework_exist,
        root_dir=root_dir,
        ios_sdk=FLAGS.ios_sdk,
        cmake_flags=cmake_flags)
    logging.info("END building for %s", testapp)

  _summarize_results(testapps, platforms, failures, output_dir)
  return 1 if failures else 0


def _build(
    testapp, platforms, api_config, output_dir, sdk_dir, ios_framework_exist,
<<<<<<< HEAD
    root_dir, ios_sdk, cmake_flags):
=======
    timestamp, root_dir, ios_sdk, cmake_flags, execute_desktop_testapp):
>>>>>>> a247075d
  """Builds one testapp on each of the specified platforms."""
  testapp_dir = os.path.join(root_dir, api_config.testapp_path)
  project_dir = os.path.join(
      output_dir, api_config.full_name, os.path.basename(testapp_dir))

  logging.info("Copying testapp project to %s", project_dir)
  os.makedirs(project_dir)
  dir_util.copy_tree(testapp_dir, project_dir)

  logging.info("Changing directory to %s", project_dir)
  os.chdir(project_dir)

  _run_setup_script(root_dir, project_dir)

  failures = []

  if _DESKTOP in platforms:
    logging.info("BEGIN %s, %s", testapp, _DESKTOP)
    try:
      _build_desktop(sdk_dir, cmake_flags)
    except subprocess.SubprocessError as e:
      failures.append(
          Failure(testapp=testapp, platform=_DESKTOP, error_message=str(e)))
    _rm_dir_safe(os.path.join(project_dir, "bin"))
    logging.info("END %s, %s", testapp, _DESKTOP)

  if _ANDROID in platforms:
    logging.info("BEGIN %s, %s", testapp, _ANDROID)
    try:
      _validate_android_environment_variables()
      _build_android(project_dir, sdk_dir)
    except subprocess.SubprocessError as e:
      failures.append(
          Failure(testapp=testapp, platform=_ANDROID, error_message=str(e)))
    _rm_dir_safe(os.path.join(project_dir, "build", "intermediates"))
    _rm_dir_safe(os.path.join(project_dir, ".externalNativeBuild"))
    logging.info("END %s, %s", testapp, _ANDROID)

  if _IOS in platforms:
    logging.info("BEGIN %s, %s", testapp, _IOS)
    try:
      _build_ios(
          sdk_dir=sdk_dir,
          ios_framework_exist=ios_framework_exist,
          project_dir=project_dir,
          root_dir=root_dir,
          api_config=api_config,
          ios_sdk=ios_sdk)
    except subprocess.SubprocessError as e:
      failures.append(
          Failure(testapp=testapp, platform=_IOS, error_message=str(e)))
    logging.info("END %s, %s", testapp, _IOS)

  return failures


def _summarize_results(testapps, platforms, failures, output_dir):
  """Logs a readable summary of the results of the build."""
  summary = []
  summary.append("BUILD SUMMARY:")
  summary.append("TRIED TO BUILD: " + ",".join(testapps))
  summary.append("ON PLATFORMS: " + ",".join(platforms))

  if not failures:
    summary.append("ALL BUILDS SUCCEEDED")
  else:
    summary.append("SOME FAILURES OCCURRED:")
    for i, failure in enumerate(failures, start=1):
      summary.append("%d: %s" % (i, failure.describe()))
  summary = "\n".join(summary)

  logging.info(summary)
  test_validation.write_summary(output_dir, summary)


def _build_desktop(sdk_dir, cmake_flags):
  _run(["cmake", ".", "-DFIREBASE_CPP_SDK_DIR=" + sdk_dir] + cmake_flags)
  _run(["cmake", "--build", "."])


def _get_desktop_compiler_flags(compiler, compiler_table):
  """Returns the command line flags for this compiler."""
  if not compiler:  # None is an acceptable default value
    return []
  try:
    return compiler_table[compiler]
  except KeyError:
    valid_keys = ", ".join(compiler_table.keys())
    raise ValueError(
        "Given compiler: %s. Valid compilers: %s" % (compiler, valid_keys))


def _build_android(project_dir, sdk_dir):
  """Builds an Android binary (apk)."""
  if platform.system() == "Windows":
    gradlew = "gradlew.bat"
    sdk_dir = sdk_dir.replace("\\", "/")  # Gradle misinterprets backslashes.
  else:
    gradlew = "./gradlew"
  logging.info("Patching gradle properties with path to SDK")
  gradle_properties = os.path.join(project_dir, "gradle.properties")
  with open(gradle_properties, "a+") as f:
    f.write("systemProp.firebase_cpp_sdk.dir=" + sdk_dir + "\n")
  # This will log the versions of dependencies for debugging purposes.
  _run([gradlew, "dependencies", "--configuration", "debugCompileClasspath"])
  # Building for Android has a known issue that can be worked around by
  # simply building again. Since building from source takes a while, we don't
  # want to retry the build if a different error occurred.
  build_args = [gradlew, "assembleDebug", "--stacktrace"]
  result = _run(args=build_args, capture_output=True, text=True, check=False)
  if result.returncode:
    if "Execution failed for task ':generateJsonModel" in result.stderr:
      logging.info("Task failed for ':generateJsonModel<target>'. Retrying.")
      _run(args=build_args)
    else:
      logging.error(result.stderr)
      raise subprocess.CalledProcessError(
          returncode=result.returncode,
          cmd=build_args)


def _validate_android_environment_variables():
  """Checks environment variables that may be required for Android."""
  # Ultimately we let the gradle build be the source of truth on what env vars
  # are required, but try to repair holes and log warnings if we can't.
  android_home = os.environ.get(_ANDROID_HOME)
  if not os.environ.get(_JAVA_HOME):
    logging.warning("%s not set", _JAVA_HOME)
  if not os.environ.get(_ANDROID_SDK_HOME):
    if android_home:  # Use ANDROID_HOME as backup for ANDROID_SDK_HOME
      os.environ[_ANDROID_SDK_HOME] = android_home
      logging.info("%s not found, using %s", _ANDROID_SDK_HOME, _ANDROID_HOME)
    else:
      logging.warning("Missing: %s and %s", _ANDROID_SDK_HOME, _ANDROID_HOME)
  # Different environments may have different NDK env vars specified. We look
  # for these, in this order, and set the others to the first found.
  # If none are set, we check the default location for the ndk.
  ndk_path = None
  ndk_vars = [_NDK_ROOT, _ANDROID_NDK_HOME]
  for env_var in ndk_vars:
    val = os.environ.get(env_var)
    if val:
      ndk_path = val
      break
  if not ndk_path:
    if android_home:
      default_ndk_path = os.path.join(android_home, "ndk-bundle")
      if os.path.isdir(default_ndk_path):
        ndk_path = default_ndk_path
  if ndk_path:
    logging.info("Found ndk: %s", ndk_path)
    for env_var in ndk_vars:
      if os.environ.get(env_var) != ndk_path:
        logging.info("Setting %s to %s", env_var, ndk_path)
        os.environ[env_var] = ndk_path
  else:
    logging.warning("No NDK env var set. Set one of %s", ", ".join(ndk_vars))


# If sdk_dir contains no framework, consider it is Github repo, then
# generate makefiles for ios frameworks
def _generate_makefiles_from_repo(sdk_dir):
  ios_framework_builder = os.path.join(
      sdk_dir, "build_scripts", "ios", "build.sh")

  framework_builder_args = [
      ios_framework_builder,
      "-b", sdk_dir,
      "-s", sdk_dir,
      "-c", "false"
  ]
  _run(framework_builder_args)


# build required ios frameworks based on makefiles
def _build_ios_framework_from_repo(sdk_dir, api_config):
  ios_framework_builder = os.path.join(
<<<<<<< HEAD
      sdk_dir, "build_scripts", "ios", "build.sh")
=======
    sdk_dir, "build_scripts", "ios", "build.sh")
>>>>>>> a247075d

  # build only required targets to save time
  target = set()
  for framework in api_config.frameworks:
    target.add(os.path.splitext(framework)[0])
  # firebase is not a target in CMake, firebase_app is the target
  # firebase_app will be built by other target as well
  target.remove("firebase")

  framework_builder_args = [
      ios_framework_builder,
      "-b", sdk_dir,
      "-t", ",".join(target),
      "-g", "false"
  ]
  _run(framework_builder_args)


def _build_ios(
    sdk_dir, ios_framework_exist, project_dir, root_dir, api_config, ios_sdk):
  """Builds an iOS application (.app, .ipa or both)."""
  if not ios_framework_exist:
    _build_ios_framework_from_repo(sdk_dir, api_config)

  build_dir = os.path.join(project_dir, "ios_build")
  os.makedirs(build_dir)

  logging.info("Copying XCode frameworks")
  framework_src_dir = os.path.join(sdk_dir, "frameworks", "ios", "universal")
  framework_paths = []  # Paths to the copied frameworks.
  for framework in api_config.frameworks:
    framework_src_path = os.path.join(framework_src_dir, framework)
    framework_dest_path = os.path.join(project_dir, "Frameworks", framework)
    dir_util.copy_tree(framework_src_path, framework_dest_path)
    framework_paths.append(framework_dest_path)

  podfile_tool_path = os.path.join(
      root_dir, "scripts", "gha", "integration_testing", "update_podfile.py")
  podfile_patcher_args = [
<<<<<<< HEAD
      "python", podfile_tool_path,
      "--sdk_podfile", os.path.join(root_dir, "ios_pod", "Podfile"),
      "--app_podfile", os.path.join(project_dir, "Podfile")
=======
      sys.executable, podfile_tool_path,
      "--sdk_podfile", sdk_podfile_path,
      "--app_podfile", app_podfile_path
>>>>>>> a247075d
  ]
  _run(podfile_patcher_args)
  _run(["pod", "install"])

  entitlements_path = os.path.join(
      project_dir, api_config.ios_target + ".entitlements")
  xcode_tool_path = os.path.join(
      root_dir, "scripts", "gha", "integration_testing", "xcode_tool.rb")
  xcode_patcher_args = [
      "ruby", xcode_tool_path,
      "--XCodeCPP.xcodeProjectDir", project_dir,
      "--XCodeCPP.target", api_config.ios_target,
      "--XCodeCPP.frameworks", ",".join(framework_paths)
  ]
  if os.path.isfile(entitlements_path):  # Not all testapps require entitlements
    logging.info("Entitlements file detected.")
    xcode_patcher_args.extend(("--XCodeCPP.entitlement", entitlements_path))
  else:
    logging.info("No entitlements found at %s.", entitlements_path)
  _run(xcode_patcher_args)

  xcode_path = os.path.join(project_dir, api_config.ios_target + ".xcworkspace")
  if ios_sdk in [_IOS_SDK_SIMULATOR, _IOS_SDK_BOTH]:
    _run(
        xcodebuild.get_args_for_build(
            path=xcode_path,
            scheme=api_config.scheme,
            output_dir=build_dir,
            ios_sdk=_IOS_SDK_SIMULATOR,
            configuration="Debug"))

  if ios_sdk in [_IOS_SDK_DEVICE, _IOS_SDK_BOTH]:
    _run(
        xcodebuild.get_args_for_build(
            path=xcode_path,
            scheme=api_config.scheme,
            output_dir=build_dir,
            ios_sdk=_IOS_SDK_DEVICE,
            configuration="Debug"))

    xcodebuild.generate_unsigned_ipa(
        output_dir=build_dir, configuration="Debug")


# This script is responsible for copying shared files into the integration
# test projects. Should be executed before performing any builds.
def _run_setup_script(root_dir, testapp_dir):
  """Runs the setup_integration_tests.py script if needed."""
  script_path = os.path.join(root_dir, "setup_integration_tests.py")
  if os.path.isfile(script_path):
    _run([sys.executable, script_path, testapp_dir])
  else:
    logging.info("setup_integration_tests.py not found")


def _run(args, timeout=2400, capture_output=False, text=None, check=True):
  """Executes a command in a subprocess."""
  logging.info("Running in subprocess: %s", " ".join(args))
  return subprocess.run(
      args=args,
      timeout=timeout,
      capture_output=capture_output,
      text=text,
      check=check)


def _rm_dir_safe(directory_path):
  """Removes directory at given path. No error if dir doesn't exist."""
  logging.info("Deleting %s...", directory_path)
  try:
    shutil.rmtree(directory_path)
  except OSError as e:
    # There are two known cases where this can happen:
    # The directory doesn't exist (FileNotFoundError)
    # A file in the directory is open in another process (PermissionError)
    logging.warning("Failed to remove directory:\n%s", e)


def _fix_path(path):
  """Expands ~, normalizes slashes, and converts relative paths to absolute."""
  return os.path.abspath(os.path.expanduser(path))


@attr.s(frozen=True, eq=False)
class Failure(object):
  """Holds context for the failure of a testapp to build/run."""
  testapp = attr.ib()
  platform = attr.ib()
  error_message = attr.ib()

  def describe(self):
    return "%s, %s: %s" % (self.testapp, self.platform, self.error_message)


if __name__ == "__main__":
  flags.mark_flag_as_required("testapps")
  flags.mark_flag_as_required("platforms")
  app.run(main)<|MERGE_RESOLUTION|>--- conflicted
+++ resolved
@@ -81,10 +81,7 @@
 import attr
 
 from integration_testing import config_reader
-<<<<<<< HEAD
 from integration_testing import test_validation
-=======
->>>>>>> a247075d
 from integration_testing import xcodebuild
 import utils
 
@@ -229,11 +226,7 @@
 
 def _build(
     testapp, platforms, api_config, output_dir, sdk_dir, ios_framework_exist,
-<<<<<<< HEAD
     root_dir, ios_sdk, cmake_flags):
-=======
-    timestamp, root_dir, ios_sdk, cmake_flags, execute_desktop_testapp):
->>>>>>> a247075d
   """Builds one testapp on each of the specified platforms."""
   testapp_dir = os.path.join(root_dir, api_config.testapp_path)
   project_dir = os.path.join(
@@ -411,11 +404,7 @@
 # build required ios frameworks based on makefiles
 def _build_ios_framework_from_repo(sdk_dir, api_config):
   ios_framework_builder = os.path.join(
-<<<<<<< HEAD
       sdk_dir, "build_scripts", "ios", "build.sh")
-=======
-    sdk_dir, "build_scripts", "ios", "build.sh")
->>>>>>> a247075d
 
   # build only required targets to save time
   target = set()
@@ -455,15 +444,9 @@
   podfile_tool_path = os.path.join(
       root_dir, "scripts", "gha", "integration_testing", "update_podfile.py")
   podfile_patcher_args = [
-<<<<<<< HEAD
-      "python", podfile_tool_path,
+      sys.executable, podfile_tool_path,
       "--sdk_podfile", os.path.join(root_dir, "ios_pod", "Podfile"),
       "--app_podfile", os.path.join(project_dir, "Podfile")
-=======
-      sys.executable, podfile_tool_path,
-      "--sdk_podfile", sdk_podfile_path,
-      "--app_podfile", app_podfile_path
->>>>>>> a247075d
   ]
   _run(podfile_patcher_args)
   _run(["pod", "install"])
