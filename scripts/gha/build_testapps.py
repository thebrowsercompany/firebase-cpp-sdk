# Copyright 2018 Google LLC
#
# Licensed under the Apache License, Version 2.0 (the "License");
# you may not use this file except in compliance with the License.
# You may obtain a copy of the License at
#
#     http://www.apache.org/licenses/LICENSE-2.0
#
# Unless required by applicable law or agreed to in writing, software
# distributed under the License is distributed on an "AS IS" BASIS,
# WITHOUT WARRANTIES OR CONDITIONS OF ANY KIND, either express or implied.
# See the License for the specific language governing permissions and
# limitations under the License.

r"""Build automation tool for Firebase C++ testapps for desktop and mobile.

USAGE:

This tool has a number of dependencies (listed below). Once those are taken
care of, here is an example of an execution of the tool (on MacOS):

python build_testapps.py --t auth,messaging --p iOS

Critical flags:
--t (full name: testapps, default: None)
--p (full name: platforms, default: None)

Under most circumstances the other flags don't need to be set, but can be
seen by running --help. Note that all path flags will forcefully expand
the user ~.

DEPENDENCIES:

----Firebase SDK----
The Firebase SDK (prebuilt) or repo must be locally present.
Path specified by the flag:

    --sdk_dir (default: current working directory)

----Python Dependencies----
The requirements.txt file has the required dependencies for this Python tool.

    pip install -r requirements.txt

----CMake (Desktop only)----
CMake must be installed and on the system path.

----Environment Variables (Android only)----
If building for Android, gradle requires several environment variables.
The following lists expected variables, and examples of what
a configured value may look like on MacOS:

    JAVA_HOME=/Library/Java/JavaVirtualMachines/jdk-8-latest/Contents/Home
    ANDROID_HOME=/Users/user_name/Library/Android/sdk
    ANDROID_SDK_HOME=/Users/user_name/Library/Android/sdk
    ANDROID_NDK_HOME=/Users/user_name/Library/Android/sdk/ndk-bundle

Or on Linux:
    JAVA_HOME=/usr/local/buildtools/java/jdk/
    ANDROID_HOME=~/Android/Sdk
    ANDROID_SDK_HOME=~/Android/Sdk
    ANDROID_NDK_HOME=~/Android/Sdk/ndk

If using this tool frequently, you will likely find it convenient to
modify your bashrc file to automatically set these variables.

"""

import datetime
from distutils import dir_util
import os
import platform
import shutil
import subprocess
import sys

from absl import app
from absl import flags
from absl import logging

import attr

from integration_testing import config_reader
from integration_testing import xcodebuild
import utils

# Environment variables
_JAVA_HOME = "JAVA_HOME"
_ANDROID_HOME = "ANDROID_HOME"
_ANDROID_SDK_HOME = "ANDROID_SDK_HOME"
_NDK_ROOT = "NDK_ROOT"
_ANDROID_NDK_HOME = "ANDROID_NDK_HOME"

# Platforms
_ANDROID = "Android"
_IOS = "iOS"
_DESKTOP = "Desktop"
_SUPPORTED_PLATFORMS = (_ANDROID, _IOS, _DESKTOP)

# Values for iOS SDK flag (where the iOS app will run)
_IOS_SDK_DEVICE = "device"
_IOS_SDK_SIMULATOR = "simulator"
_IOS_SDK_BOTH = "both"
_SUPPORTED_IOS_SDK = (_IOS_SDK_DEVICE, _IOS_SDK_SIMULATOR, _IOS_SDK_BOTH)

FLAGS = flags.FLAGS

flags.DEFINE_string(
    "sdk_dir", os.getcwd(), "Unzipped Firebase C++ sdk OR Github repo.")

flags.DEFINE_string(
    "output_directory", "~",
    "Build output will be placed in this directory.")

flags.DEFINE_string(
    "root_dir", os.getcwd(),
    "Directory with which to join the relative paths in the config."
    " Used to find e.g. the integration test projects. If using the SDK repo"
    " this will be the same as the sdk dir, but not if using prebuilts."
    " Defaults to the current directory.")

flags.DEFINE_list(
    "testapps", None, "Which testapps (Firebase APIs) to build, e.g."
    " 'analytics,auth'.",
    short_name="t")

flags.DEFINE_list(
    "platforms", None, "Which platforms to build. Can be Android, iOS and/or"
    " Desktop", short_name="p")

flags.DEFINE_bool(
    "add_timestamp", True,
    "Add a timestamp to the output directory for disambiguation."
    " Recommended when running locally, so each execution gets its own "
    " directory.")

flags.DEFINE_enum(
    "ios_sdk", _IOS_SDK_DEVICE, _SUPPORTED_IOS_SDK,
    "(iOS only) Build for device (ipa), simulator (app), or both."
    " Building for both will produce both an .app and an .ipa.")

flags.DEFINE_bool(
    "update_pod_repo", True,
    "(iOS only) Will run 'pod repo update' before building for iOS to update"
    " the local spec repos available on this machine. Must also include iOS"
    " in platforms flag.")

flags.DEFINE_bool(
    "execute_desktop_testapp", True,
    "(Desktop only) Run the testapp after building it. Will return non-zero"
    " code if any tests fail inside the testapp.")

flags.DEFINE_string(
    "compiler", None,
    "(Desktop only) Specify the compiler with CMake during the testapps build."
    " Check the config file to see valid choices for this flag."
    " If none, will invoke cmake without specifying a compiler.")

flags.DEFINE_bool(
    "use_vcpkg", False,
    "(Desktop only) Use the vcpkg repo inside the C++ repo. For"
    " this to work, sdk_dir must be set to the repo, not the prebuilt SDK."
    " Will install vcpkg, use it to install dependencies, and then configure"
    " CMake to use it.")


flags.register_validator(
    "platforms",
    lambda p: all(platform in _SUPPORTED_PLATFORMS for platform in p),
    message="Valid platforms: " + ",".join(_SUPPORTED_PLATFORMS),
    flag_values=FLAGS)


def main(argv):
  if len(argv) > 1:
    raise app.UsageError("Too many command-line arguments.")

  platforms = FLAGS.platforms
  testapps = FLAGS.testapps

  sdk_dir = _fix_path(FLAGS.sdk_dir)
  output_dir = _fix_path(FLAGS.output_directory)
  root_dir = _fix_path(FLAGS.root_dir)

  update_pod_repo = FLAGS.update_pod_repo
  if FLAGS.add_timestamp:
    timestamp = datetime.datetime.now().strftime("%Y_%m_%d-%H_%M_%S")
  else:
    timestamp = ""

  ios_framework_dir = os.path.join(sdk_dir, "frameworks")
  ios_framework_exist = os.path.isdir(ios_framework_dir)
  if not ios_framework_exist and _IOS in platforms:
    _generate_makefiles_from_repo(sdk_dir)

  if update_pod_repo and _IOS in platforms:
    _run(["pod", "repo", "update"])

  config = config_reader.read_config()
  cmake_flags = _get_desktop_compiler_flags(FLAGS.compiler, config.compilers)
  if _DESKTOP in platforms and FLAGS.use_vcpkg:
    installer = os.path.join(sdk_dir, "scripts", "gha", "build_desktop.py")
    _run([sys.executable, installer, "--vcpkg_step_only"])
    toolchain_file = os.path.join(
        sdk_dir, "external", "vcpkg", "scripts", "buildsystems", "vcpkg.cmake")
    cmake_flags.extend((
        "-DCMAKE_TOOLCHAIN_FILE=%s" % toolchain_file,
        "-DVCPKG_TARGET_TRIPLET=%s" % utils.get_vcpkg_triplet(arch="x64")
    ))

  failures = []
  for testapp in testapps:
    logging.info("BEGIN building for %s", testapp)
    failures += _build(
        testapp=testapp,
        platforms=platforms,
        api_config=config.get_api(testapp),
        output_dir=output_dir,
        sdk_dir=sdk_dir,
        ios_framework_exist=ios_framework_exist,
        timestamp=timestamp,
        root_dir=root_dir,
        ios_sdk=FLAGS.ios_sdk,
        cmake_flags=cmake_flags,
        execute_desktop_testapp=FLAGS.execute_desktop_testapp)
    logging.info("END building for %s", testapp)

  _summarize_results(testapps, platforms, failures)
  return 1 if failures else 0


def _build(
    testapp, platforms, api_config, output_dir, sdk_dir, ios_framework_exist,
    timestamp, root_dir, ios_sdk, cmake_flags, execute_desktop_testapp):
  """Builds one testapp on each of the specified platforms."""
  testapp_dir = os.path.join(root_dir, api_config.testapp_path)
  project_dir = os.path.join(
      output_dir, "testapps" + timestamp, api_config.full_name,
      os.path.basename(testapp_dir))

  logging.info("Copying testapp project to %s", project_dir)
  os.makedirs(project_dir)
  dir_util.copy_tree(testapp_dir, project_dir)

  logging.info("Changing directory to %s", project_dir)
  os.chdir(project_dir)

  _run_setup_script(root_dir, project_dir)

  failures = []

  if _DESKTOP in platforms:
    logging.info("BEGIN %s, %s", testapp, _DESKTOP)
    try:
      _build_desktop(sdk_dir, cmake_flags)
      if execute_desktop_testapp:
        _execute_desktop_testapp(project_dir)
    except subprocess.SubprocessError as e:
      failures.append(
          Failure(testapp=testapp, platform=_DESKTOP, error_message=str(e)))
    _rm_dir_safe(os.path.join(project_dir, "bin"))
    logging.info("END %s, %s", testapp, _DESKTOP)

  if _ANDROID in platforms:
    logging.info("BEGIN %s, %s", testapp, _ANDROID)
    try:
      _validate_android_environment_variables()
      _build_android(project_dir, sdk_dir)
    except subprocess.SubprocessError as e:
      failures.append(
          Failure(testapp=testapp, platform=_ANDROID, error_message=str(e)))
    _rm_dir_safe(os.path.join(project_dir, "build", "intermediates"))
    _rm_dir_safe(os.path.join(project_dir, ".externalNativeBuild"))
    logging.info("END %s, %s", testapp, _ANDROID)

  if _IOS in platforms:
    logging.info("BEGIN %s, %s", testapp, _IOS)
    try:
      _build_ios(
          sdk_dir=sdk_dir,
          ios_framework_exist=ios_framework_exist,
          project_dir=project_dir,
          root_dir=root_dir,
          api_config=api_config,
          ios_sdk=ios_sdk)
    except subprocess.SubprocessError as e:
      failures.append(
          Failure(testapp=testapp, platform=_IOS, error_message=str(e)))
    logging.info("END %s, %s", testapp, _IOS)

  return failures


def _summarize_results(testapps, platforms, failures):
  """Logs a readable summary of the results of the build."""
  logging.info(
      "FINISHED BUILDING TESTAPPS.\n\n\n"
      "Tried to build these testapps: %s\n"
      "On these platforms: %s",
      ", ".join(testapps), ", ".join(platforms))
  if not failures:
    logging.info("No failures occurred")
  else:
    # Collect lines, then log once, to reduce logging noise from timestamps etc.
    lines = ["Some failures occurred:"]
    for i, failure in enumerate(failures, start=1):
      lines.append("%d: %s" % (i, failure.describe()))
    logging.info("\n".join(lines))


def _build_desktop(sdk_dir, cmake_flags):
  _run(["cmake", ".", "-DFIREBASE_CPP_SDK_DIR=" + sdk_dir] + cmake_flags)
  _run(["cmake", "--build", "."])


def _execute_desktop_testapp(project_dir):
  if platform.system() == "Windows":
    testapp_path = os.path.join(project_dir, "Debug", "integration_test.exe")
  else:
    testapp_path = os.path.join(project_dir, "integration_test")
  _run([testapp_path], timeout=300)


def _get_desktop_compiler_flags(compiler, compiler_table):
  """Returns the command line flags for this compiler."""
  if not compiler:  # None is an acceptable default value
    return []
  try:
    return compiler_table[compiler]
  except KeyError:
    valid_keys = ", ".join(compiler_table.keys())
    raise ValueError(
        "Given compiler: %s. Valid compilers: %s" % (compiler, valid_keys))


def _build_android(project_dir, sdk_dir):
  """Builds an Android binary (apk)."""
  if platform.system() == "Windows":
    gradlew = "gradlew.bat"
    sdk_dir = sdk_dir.replace("\\", "/")  # Gradle misinterprets backslashes.
  else:
    gradlew = "./gradlew"
  logging.info("Patching gradle properties with path to SDK")
  gradle_properties = os.path.join(project_dir, "gradle.properties")
  with open(gradle_properties, "a+") as f:
    f.write("systemProp.firebase_cpp_sdk.dir=" + sdk_dir + "\n")
  # This will log the versions of dependencies for debugging purposes.
  _run([gradlew, "dependencies", "--configuration", "debugCompileClasspath"])
  # Building for Android has a known issue that can be worked around by
  # simply building again. Since building from source takes a while, we don't
  # want to retry the build if a different error occurred.
  build_args = [gradlew, "assembleDebug", "--stacktrace"]
  result = _run(args=build_args, capture_output=True, text=True, check=False)
  if result.returncode:
    if "Execution failed for task ':generateJsonModel" in result.stderr:
      logging.info("Task failed for ':generateJsonModel<target>'. Retrying.")
      _run(args=build_args)
    else:
      logging.error(result.stderr)
      raise subprocess.CalledProcessError(
          returncode=result.returncode,
          cmd=build_args)


def _validate_android_environment_variables():
  """Checks environment variables that may be required for Android."""
  # Ultimately we let the gradle build be the source of truth on what env vars
  # are required, but try to repair holes and log warnings if we can't.
  android_home = os.environ.get(_ANDROID_HOME)
  if not os.environ.get(_JAVA_HOME):
    logging.warning("%s not set", _JAVA_HOME)
  if not os.environ.get(_ANDROID_SDK_HOME):
    if android_home:  # Use ANDROID_HOME as backup for ANDROID_SDK_HOME
      os.environ[_ANDROID_SDK_HOME] = android_home
      logging.info("%s not found, using %s", _ANDROID_SDK_HOME, _ANDROID_HOME)
    else:
      logging.warning("Missing: %s and %s", _ANDROID_SDK_HOME, _ANDROID_HOME)
  # Different environments may have different NDK env vars specified. We look
  # for these, in this order, and set the others to the first found.
  # If none are set, we check the default location for the ndk.
  ndk_path = None
  ndk_vars = [_NDK_ROOT, _ANDROID_NDK_HOME]
  for env_var in ndk_vars:
    val = os.environ.get(env_var)
    if val:
      ndk_path = val
      break
  if not ndk_path:
    if android_home:
      default_ndk_path = os.path.join(android_home, "ndk-bundle")
      if os.path.isdir(default_ndk_path):
        ndk_path = default_ndk_path
  if ndk_path:
    logging.info("Found ndk: %s", ndk_path)
    for env_var in ndk_vars:
      if os.environ.get(env_var) != ndk_path:
        logging.info("Setting %s to %s", env_var, ndk_path)
        os.environ[env_var] = ndk_path
  else:
    logging.warning("No NDK env var set. Set one of %s", ", ".join(ndk_vars))


# If sdk_dir contains no framework, consider it is Github repo, then
# generate makefiles for ios frameworks
def _generate_makefiles_from_repo(sdk_dir):
  """Generates cmake makefiles for building iOS frameworks from SDK source."""
  ios_framework_builder = os.path.join(
      sdk_dir, "build_scripts", "ios", "build.sh")

  framework_builder_args = [
      ios_framework_builder,
      "-b", sdk_dir,
      "-s", sdk_dir,
      "-c", "false"
  ]
  _run(framework_builder_args)


# build required ios frameworks based on makefiles
def _build_ios_framework_from_repo(sdk_dir, api_config):
  """Builds iOS framework from SDK source."""
  ios_framework_builder = os.path.join(
<<<<<<< HEAD
    sdk_dir, "build_scripts", "ios", "build.sh")
=======
      sdk_dir, "build_scripts", "ios", "build.sh")
>>>>>>> b776d8b6

  # build only required targets to save time
  target = set()

  for framework in api_config.frameworks:
    # firebase_analytics.framework -> firebase_analytics
    target.add(os.path.splitext(framework)[0])
  # firebase is not a target in CMake, firebase_app is the target
  # firebase_app will be built by other target as well
  target.remove("firebase")

  framework_builder_args = [
      ios_framework_builder,
      "-b", sdk_dir,
      "-t", ",".join(target),
      "-g", "false"
  ]
  _run(framework_builder_args)


def _build_ios(
    sdk_dir, ios_framework_exist, project_dir, root_dir, api_config, ios_sdk):
  """Builds an iOS application (.app, .ipa or both)."""
  if not ios_framework_exist:
    _build_ios_framework_from_repo(sdk_dir, api_config)

  build_dir = os.path.join(project_dir, "ios_build")
  os.makedirs(build_dir)

  logging.info("Copying XCode frameworks")
  framework_src_dir = os.path.join(sdk_dir, "frameworks", "ios", "universal")
  framework_paths = []  # Paths to the copied frameworks.
  for framework in api_config.frameworks:
    framework_src_path = os.path.join(framework_src_dir, framework)
    framework_dest_path = os.path.join(project_dir, "Frameworks", framework)
    dir_util.copy_tree(framework_src_path, framework_dest_path)
    framework_paths.append(framework_dest_path)

  podfile_tool_path = os.path.join(
      root_dir, "scripts", "gha", "integration_testing", "update_podfile.py")
  sdk_podfile_path = os.path.join(
      root_dir, "ios_pod", "Podfile")
  app_podfile_path = os.path.join(
      project_dir, "Podfile")
  podfile_patcher_args = [
      sys.executable, podfile_tool_path,
      "--sdk_podfile", sdk_podfile_path,
      "--app_podfile", app_podfile_path
  ]
  _run(podfile_patcher_args)
  _run(["pod", "install"])

  entitlements_path = os.path.join(
      project_dir, api_config.ios_target + ".entitlements")
  xcode_tool_path = os.path.join(
      root_dir, "scripts", "gha", "integration_testing", "xcode_tool.rb")
  xcode_patcher_args = [
      "ruby", xcode_tool_path,
      "--XCodeCPP.xcodeProjectDir", project_dir,
      "--XCodeCPP.target", api_config.ios_target,
      "--XCodeCPP.frameworks", ",".join(framework_paths)
  ]
  if os.path.isfile(entitlements_path):  # Not all testapps require entitlements
    logging.info("Entitlements file detected.")
    xcode_patcher_args.extend(("--XCodeCPP.entitlement", entitlements_path))
  else:
    logging.info("No entitlements found at %s.", entitlements_path)
  _run(xcode_patcher_args)

  xcode_path = os.path.join(project_dir, api_config.ios_target + ".xcworkspace")
  if ios_sdk in [_IOS_SDK_SIMULATOR, _IOS_SDK_BOTH]:
    _run(
        xcodebuild.get_args_for_build(
            path=xcode_path,
            scheme=api_config.scheme,
            output_dir=build_dir,
            ios_sdk=_IOS_SDK_SIMULATOR,
            configuration="Debug"))

  if ios_sdk in [_IOS_SDK_DEVICE, _IOS_SDK_BOTH]:
    _run(
        xcodebuild.get_args_for_build(
            path=xcode_path,
            scheme=api_config.scheme,
            output_dir=build_dir,
            ios_sdk=_IOS_SDK_DEVICE,
            configuration="Debug"))

    xcodebuild.generate_unsigned_ipa(
        output_dir=build_dir, configuration="Debug")


# This script is responsible for copying shared files into the integration
# test projects. Should be executed before performing any builds.
def _run_setup_script(root_dir, testapp_dir):
  """Runs the setup_integration_tests.py script if needed."""
  script_path = os.path.join(root_dir, "setup_integration_tests.py")
  if os.path.isfile(script_path):
    _run([sys.executable, script_path, testapp_dir])
  else:
    logging.info("setup_integration_tests.py not found")


def _run(args, timeout=2400, capture_output=False, text=None, check=True):
  """Executes a command in a subprocess."""
  logging.info("Running in subprocess: %s", " ".join(args))
  return subprocess.run(
      args=args,
      timeout=timeout,
      capture_output=capture_output,
      text=text,
      check=check)


def _rm_dir_safe(directory_path):
  """Removes directory at given path. No error if dir doesn't exist."""
  logging.info("Deleting %s...", directory_path)
  try:
    shutil.rmtree(directory_path)
  except OSError as e:
    # There are two known cases where this can happen:
    # The directory doesn't exist (FileNotFoundError)
    # A file in the directory is open in another process (PermissionError)
    logging.warning("Failed to remove directory:\n%s", e)


def _fix_path(path):
  """Expands ~, normalizes slashes, and converts relative paths to absolute."""
  return os.path.abspath(os.path.expanduser(path))


@attr.s(frozen=True, eq=False)
class Failure(object):
  """Holds context for the failure of a testapp to build/run."""
  testapp = attr.ib()
  platform = attr.ib()
  error_message = attr.ib()

  def describe(self):
    return "%s, %s: %s" % (self.testapp, self.platform, self.error_message)


if __name__ == "__main__":
  flags.mark_flag_as_required("testapps")
  flags.mark_flag_as_required("platforms")
  app.run(main)<|MERGE_RESOLUTION|>--- conflicted
+++ resolved
@@ -420,11 +420,7 @@
 def _build_ios_framework_from_repo(sdk_dir, api_config):
   """Builds iOS framework from SDK source."""
   ios_framework_builder = os.path.join(
-<<<<<<< HEAD
-    sdk_dir, "build_scripts", "ios", "build.sh")
-=======
       sdk_dir, "build_scripts", "ios", "build.sh")
->>>>>>> b776d8b6
 
   # build only required targets to save time
   target = set()
