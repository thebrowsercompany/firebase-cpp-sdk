name: CPP binary SDK packaging
on:
  workflow_dispatch:
    inputs:
      commitIdToPackage:
        description: 'commit ID to package'
      preserveIntermediateArtifacts:
        description: 'preserve intermediate artifacts?'
        default: 0
      downloadPublicVersion:
        description: 'public version # to test against'
      downloadPreviousRun:
        description: 'previous run # to test against'

env:
  # Packaging prerequisites
  # Binutils 2.35.1 released Sep 19, 2020
  binutilsVer: 2.35.1
  # Demumble 1.1.0 released Nov 13, 2018
  demumbleVer: 1.1.0

jobs:
  build_tools:
    name: build-tools-${{ matrix.tools_platform }}
    runs-on: ${{ matrix.os }}
    if: ${{ github.event.inputs.downloadPublicVersion == '' && github.event.inputs.downloadPreviousRun == '' }}
    strategy:
      matrix:
        os: [ubuntu-latest, macos-latest]
        include:
        - os: ubuntu-latest
          tools_platform: linux
        - os: macos-latest
          tools_platform: darwin
    steps:
      - name: fetch and build binutils
        run: |
          set +e
          # Retry up to 10 times because Curl has a tendency to timeout on
          # Github runners.
          for retry in {1..10} error; do
          if [[ $retry == "error" ]]; then exit 5; fi
            curl -L https://ftpmirror.gnu.org/binutils/binutils-${{ env.binutilsVer }}.tar.xz --output binutils.tar.xz && break
            sleep 300
          done
          set -e

          tar -xf binutils.tar.xz
          mv ./binutils-${{ env.binutilsVer }} ./binutils-src
          cd binutils-src
          ./configure --enable-targets=all --prefix=/tmp/binutils
          make
          make install
          cd -
          mkdir -p packaging-tools
          cp -af /tmp/binutils/bin/* packaging-tools
      - name: fetch demumble
        uses: actions/checkout@v2.3.1
        with:
          repository: nico/demumble
          path: demumble-src
          ref: v${{ env.demumbleVer }}
      - name: build demumble
        run: |
          cd demumble-src
          cmake .
          cmake --build .
          python demumble_test.py
          cd -
          mkdir -p packaging-tools-
          cp -af demumble-src/demumble packaging-tools
      - name: archive tools
        run: |
          cd packaging-tools
          ls
          tar -czhf ../packaging-tools.tgz .
      - name: upload artifacts
        uses: actions/upload-artifact@v2
        with:
          name: packaging-tools-${{ matrix.tools_platform }}
          path: packaging-tools.tgz

  build_and_package_ios:
    name: build-and-package-ios
    runs-on: macos-latest
    if: ${{ github.event.inputs.downloadPublicVersion == '' && github.event.inputs.downloadPreviousRun == '' }}
    steps:
      - name: fetch SDK
        uses: actions/checkout@v2.3.1
        with:
          path: sdk-src
          ref: ${{ github.event.inputs.commitIdToPackage }}
      - name: install prerequisites
        run: sdk-src/build_scripts/ios/install_prereqs.sh
      - name: build sdk
        run: |
          sdk-src/build_scripts/ios/build.sh -b firebase-cpp-sdk-ios-build -s sdk-src
          sdk-src/build_scripts/ios/package.sh firebase-cpp-sdk-ios-build firebase-cpp-sdk-ios-package
          cd firebase-cpp-sdk-ios-package
          tar -czhf ../firebase-cpp-sdk-ios-package.tgz .
      - name: Print built libraries
        shell: bash
        run: |
          find firebase-cpp-sdk-*-build -name "*.lib"
          find firebase-cpp-sdk-*-build -name "*.dll"
          find firebase-cpp-sdk-*-build -name "*.dylib"
          find firebase-cpp-sdk-*-build -name "*.a"
          find firebase-cpp-sdk-*-build -name "*.so"
          find firebase-cpp-sdk-*-build -name "*.framework"
      - name: Print package contents
        shell: bash
        run: |
          find firebase-cpp-sdk-*-package -type f
      - name: upload artifacts
        uses: actions/upload-artifact@v2
        with:
          name: firebase-cpp-sdk-ios-package
          path: firebase-cpp-sdk-ios-package.tgz

  build_and_package_android:
    name: build-and-package-android-${{matrix.stl}}
    runs-on: ubuntu-latest
    if: ${{ github.event.inputs.downloadPublicVersion == '' && github.event.inputs.downloadPreviousRun == '' }}
    strategy:
      fail-fast: false
      matrix:
        stl: ["c++", "gnustl", "stlport"]
    steps:
      - name: fetch SDK
        uses: actions/checkout@v2.3.1
        with:
          path: sdk-src
          ref: ${{ github.event.inputs.commitIdToPackage }}
      - name: install prerequisites
        run: sdk-src/build_scripts/android/install_prereqs.sh
      - name: build sdk
        run: |
          sdk-src/build_scripts/android/build.sh firebase-cpp-sdk-android-${{ matrix.stl }}-build sdk-src ${{ matrix.stl }}
          sdk-src/build_scripts/android/package.sh firebase-cpp-sdk-android-${{ matrix.stl }}-build firebase-cpp-sdk-android-${{ matrix.stl }}-package ${{ matrix.stl }}
          cd firebase-cpp-sdk-android-${{ matrix.stl }}-package
          tar -czhf ../firebase-cpp-sdk-android-${{ matrix.stl}}-package.tgz .
      - name: Print built libraries
        shell: bash
        run: |
          find firebase-cpp-sdk-*-build -name "*.lib"
          find firebase-cpp-sdk-*-build -name "*.dll"
          find firebase-cpp-sdk-*-build -name "*.dylib"
          find firebase-cpp-sdk-*-build -name "*.a"
          find firebase-cpp-sdk-*-build -name "*.so"
          find firebase-cpp-sdk-*-build -name "*.framework"
      - name: Print package contents
        shell: bash
        run: |
          find firebase-cpp-sdk-*-package -type f
      - name: upload artifacts
        uses: actions/upload-artifact@v2
        with:
          name: firebase-cpp-sdk-android-${{ matrix.stl }}-package
          path: firebase-cpp-sdk-android-${{ matrix.stl }}-package.tgz

  build_desktop:
    name: build-${{ matrix.sdk_platform }}-${{ matrix.architecture }}-${{ matrix.build_type }}-${{ matrix.msvc_runtime }}
    runs-on: ${{ matrix.os }}
    if: ${{ github.event.inputs.downloadPublicVersion == '' && github.event.inputs.downloadPreviousRun == '' }}
    strategy:
      fail-fast: false
      matrix:
        os: [windows-latest, ubuntu-latest, macos-latest]
        build_type: ["Release", "Debug"]
        architecture: ["x64", "x86"]
        msvc_runtime: ["static", "dynamic"]
        python_version: [3.7]
        include:
        - os: windows-latest
          vcpkg_triplet_suffix: "windows-static"
          additional_build_flags: "--build_tests"
          sdk_platform: "windows"
        - os: windows-latest
          msvc_runtime: "dynamic"
          vcpkg_triplet_suffix: "windows-static-md"
          additional_build_flags: "--build_tests"
          sdk_platform: "windows"
        - os: ubuntu-latest
          vcpkg_triplet_suffix: "linux"
          additional_build_flags: ""
          sdk_platform: "linux"
        - os: macos-latest
          vcpkg_triplet_suffix: "osx"
          additional_build_flags: "--target_format libraries"
          sdk_platform: "darwin"

        exclude:
        - os: macos-latest
          architecture: "x86"
        - os: macos-latest
          msvc_runtime: "dynamic"
        - os: macos-latest
          build_type: "Debug"
        - os: ubuntu-latest
          msvc_runtime: "dynamic"
        - os: ubuntu-latest
          build_type: "Debug"

    steps:
      - uses: actions/checkout@v2
        with:
          submodules: true
          ref: ${{ github.event.inputs.commitIdToPackage }}

      - name: Set env variables for subsequent steps (all)
        run: |
<<<<<<< HEAD
          echo "::set-env name=VCPKG_RESPONSE_FILE::external/vcpkg_custom_data/response_files/${{ matrix.architecture }}-${{ matrix.vcpkg_triplet_suffix }}.txt"
          echo "::set-env name=MATRIX_UNIQUE_NAME::${{ matrix.os }}-${{ matrix.build_type }}-${{ matrix.architecture }}-${{ matrix.msvc_runtime }}"
          echo "::set-env name=SDK_NAME::${{ matrix.sdk_platform }}-${{ matrix.architecture }}-${{ matrix.build_type }}-${{ matrix.msvc_runtime }}"
=======
          echo "VCPKG_RESPONSE_FILE=external/vcpkg_${{ matrix.vcpkg_triplet }}_response_file.txt" >> $GITHUB_ENV
          echo "MATRIX_UNIQUE_NAME=${{ matrix.os }}-${{ matrix.build_type }}-${{ matrix.architecture }}-${{ matrix.python_version }}" >> $GITHUB_ENV
          echo "SDK_NAME=${{ matrix.sdk_platform }}-${{ matrix.architecture }}-${{ matrix.build_type }}-${{ matrix.linkage }}" >> $GITHUB_ENV
>>>>>>> 04d4dbda

      - name: Add msbuild to PATH (windows)
        if: startsWith(matrix.os, 'windows')
        uses: microsoft/setup-msbuild@v1.0.1

      - name: Cache vcpkg C++ dependencies
        id: cache_vcpkg
        uses: actions/cache@v2
        with:
          path: external/vcpkg/installed
          key: dev-vcpkg-${{ matrix.architecture }}-${{ matrix.vcpkg_triplet_suffix }}-${{ matrix.msvc_runtime }}-${{ hashFiles(format('{0}', env.VCPKG_RESPONSE_FILE)) }}-${{ hashFiles('.git/modules/external/vcpkg/HEAD') }}

      - name: Cache ccache files
        if: startsWith(matrix.os, 'ubuntu') || startsWith(matrix.os, 'macos')
        id: cache_ccache
        uses: actions/cache@v2
        with:
          path: ccache_dir
          key: dev-test-ccache-${{ env.MATRIX_UNIQUE_NAME }}

      - name: Setup python
        uses: actions/setup-python@v2
        with:
          python-version: ${{ matrix.python_version }}

      - name: Install prerequisites
        run: |
          python scripts/gha/install_prereqs_desktop.py

      - name: Build desktop SDK
        shell: bash
        run: |
          python scripts/gha/build_desktop.py --arch "${{ matrix.architecture }}" --config "${{ matrix.build_type }}" --msvc_runtime_library "${{ matrix.msvc_runtime }}" --build_dir out-${{ env.SDK_NAME }} ${{ matrix.additional_build_flags }}
          # Make a list of all the source files, for debugging purposes.
          cd out-${{ env.SDK_NAME }}
          find .. -type f -print > src_file_list.txt
          tar -czhf ../firebase-cpp-sdk-${{ env.SDK_NAME }}-build.tgz .

      - name: Print built libraries
        shell: bash
        run: |
          find out-* -name "*.lib"
          find out-* -name "*.dll"
          find out-* -name "*.dylib"
          find out-* -name "*.a"
          find out-* -name "*.so"
          find out-* -name "*.framework"

      - name: Inspect firebase libraries for cpu arch and msvc runtime.
        shell: bash
        run: |
          python scripts/gha/inspect_built_libraries.py out-${{ env.SDK_NAME }}/
        continue-on-error: true

      - name: upload artifacts
        uses: actions/upload-artifact@v2
        with:
          name: firebase-cpp-sdk-${{ env.SDK_NAME }}-build
          path: firebase-cpp-sdk-${{ env.SDK_NAME }}-build.tgz

      - name: Stats for ccache (mac and linux)
        if: startsWith(matrix.os, 'ubuntu') || startsWith(matrix.os, 'macos')
        run: ccache -s

  package_desktop:
    name: package-${{ matrix.sdk_platform }}${{ matrix.suffix }}
    runs-on: ${{ matrix.runs_on_platform }}
    needs: [build_tools, build_desktop]
    if: ${{ github.event.inputs.downloadPublicVersion == '' && github.event.inputs.downloadPreviousRun == '' }}
    strategy:
      fail-fast: false
      matrix:
        sdk_platform: [linux, darwin, windows]
        suffix: ['']
        runs_on_platform: [ubuntu-latest]
        include:
        # Split windows packaging into multiple runners.
        - sdk_platform: windows
          suffix: '-x86-Release-static'
          runs_on_platform: ubuntu-latest
        - sdk_platform: windows
          suffix: '-x86-Release-dynamic'
          runs_on_platform: ubuntu-latest
        - sdk_platform: windows
          suffix: '-x64-Release-static'
          runs_on_platform: ubuntu-latest
        - sdk_platform: windows
          suffix: '-x64-Release-dynamic'
          runs_on_platform: ubuntu-latest
        - sdk_platform: windows
          suffix: '-x86-Debug-static'
          runs_on_platform: ubuntu-latest
        - sdk_platform: windows
          suffix: '-x86-Debug-dynamic'
          runs_on_platform: ubuntu-latest
        - sdk_platform: windows
          suffix: '-x64-Debug-static'
          runs_on_platform: ubuntu-latest
        - sdk_platform: windows
          suffix: '-x64-Debug-dynamic'
          runs_on_platform: ubuntu-latest
        - sdk_platform: darwin
          runs_on_platform: macos-latest
        exclude:
        - sdk_platform: windows
          suffix: ''
        - sdk_platform: darwin
          runs_on_platform: ubuntu-latest
    steps:
      - name: fetch SDK
        uses: actions/checkout@v2.3.1
        with:
          path: sdk-src
          ref: ${{ github.event.inputs.commitIdToPackage }}
      - name: download artifact
        uses: actions/download-artifact@v2
        with:
          # download-artifact doesn't support wildcards, but by default
          # will download all artifacts. Sadly this is what we must do.
          path: artifacts
      - name: Setup python
        uses: actions/setup-python@v2
        with:
          python-version: 3.7
      - name: Install prerequisites
        run: |
          cd sdk-src
          python scripts/gha/install_prereqs_desktop.py
          cd ..
      - name: postprocess and package built SDK
        run: |
          mkdir -p bin
          if [[ $(uname) == "Linux"* ]]; then
            tools_platform=linux
          else
            tools_platform=darwin
          fi
          tar -xvzf artifacts/packaging-tools-${tools_platform}/packaging-tools.tgz -C bin
          chmod -R u+x bin
          for pkg in artifacts/firebase-cpp-sdk-${{ matrix.sdk_platform }}${{ matrix.suffix }}*-build/*.tgz; do
            # determine the build variant based on the artifact filename
            variant=$(sdk-src/build_scripts/desktop/get_variant.sh "${pkg}")
            sdk-src/build_scripts/desktop/package.sh -b ${pkg} -o firebase-cpp-sdk-${{ matrix.sdk_platform }}${{ matrix.suffix }}-package -p ${{ matrix.sdk_platform }} -t bin -d ${variant} -P python3
          done
          if [[ "${{ matrix.sdk_platform }}" == "darwin" ]]; then
            # Darwin has a final step after all the variants are done,
            # create universal libraries and frameworks.
            sdk-src/build_scripts/other/package.sh sdk-src tmpdir_for_headers
            sdk-src/build_scripts/desktop/finish_darwin.sh firebase-cpp-sdk-${{ matrix.sdk_platform }}${{ matrix.suffix }}-package tmpdir_for_headers/include bin
          fi
          cd firebase-cpp-sdk-${{ matrix.sdk_platform }}${{ matrix.suffix }}-package
          tar -czhf ../firebase-cpp-sdk-${{ matrix.sdk_platform }}${{ matrix.suffix }}-package.tgz .
      - name: Print package contents
        shell: bash
        run: |
          find firebase-cpp-sdk-*-package -type f
      - name: upload artifacts
        uses: actions/upload-artifact@v2
        with:
          name: firebase-cpp-sdk-${{ matrix.sdk_platform }}${{ matrix.suffix}}-package
          path: firebase-cpp-sdk-${{ matrix.sdk_platform }}${{ matrix.suffix}}-package.tgz

  download_sdk_package:
    name: download-sdk-package
    runs-on: ubuntu-latest
    if: ${{ github.event.inputs.downloadPublicVersion != '' || github.event.inputs.downloadPreviousRun != '' }}
    steps:
      - name: fetch artifact from previous run
        uses: dawidd6/action-download-artifact@v2
        if: ${{ github.event.inputs.downloadPreviousRun != '' }}
        with:
          name: 'firebase_cpp_sdk'
          path: 'firebase-cpp-sdk-final'
          workflow: 'cpp-packaging.yml'
          run_id: ${{ github.event.inputs.downloadPreviousRun }}

      - name: fetch public SDK package from web
        if: ${{ github.event.inputs.downloadPublicVersion != '' && github.event.inputs.downloadPreviousRun == '' }}
        run: |
          if [[ ! "${{ github.event.inputs.downloadPublicVersion }}" =~ ^[0-9]+\.[0-9]+\.[0-9]+$ ]]; then
            echo Invalid version number: "${{ github.event.inputs.downloadPublicVersion }}"
            exit 1
          fi
          mkdir firebase-cpp-sdk-final
          set +e
          # Retry up to 10 times because Curl has a tendency to timeout on
          # Github runners.
          for retry in {1..10} error; do
          if [[ $retry == "error" ]]; then exit 5; fi
            curl -L https://dl.google.com/firebase/sdk/cpp/firebase_cpp_sdk_${{ github.event.inputs.downloadPublicVersion }}.zip --output firebase_cpp_sdk.zip && break
            sleep 300
          done
          set -e
          cd firebase-cpp-sdk-final
          unzip ../firebase_cpp_sdk.zip
      - name: upload artifacts
        uses: actions/upload-artifact@v2
        with:
          name: firebase_cpp_sdk
          path: firebase-cpp-sdk-final

  merge_packages:
    name: final-merge-packages
    runs-on: ubuntu-latest
    if: ${{ github.event.inputs.downloadPublicVersion == '' && github.event.inputs.downloadPreviousRun == '' }}
    needs: [build_and_package_ios, build_and_package_android, package_desktop]
    steps:
      - name: fetch SDK
        uses: actions/checkout@v2.3.1
        with:
          path: sdk-src
          ref: ${{ github.event.inputs.commitIdToPackage }}

      - name: download artifact
        uses: actions/download-artifact@v2
        with:
          # download-artifact doesn't support wildcards, but by default
          # will download all artifacts. Sadly this is what we must do.
          path: artifacts

      - name: merge SDK packages
        run: |
          set -ex
          mkdir -p firebase-cpp-sdk-final/firebase_cpp_sdk
          for pkg in artifacts/firebase-cpp-sdk-*-package/*.tgz; do
            tar -xzf "${pkg}" -C firebase-cpp-sdk-final/firebase_cpp_sdk
          done
          # Add the final files.
          sdk-src/build_scripts/other/package.sh sdk-src firebase-cpp-sdk-final/firebase_cpp_sdk
      - name: Print final package contents
        shell: bash
        run: |
          cd firebase-cpp-sdk-final
          find * -type f
      - name: upload artifacts
        uses: actions/upload-artifact@v2
        with:
          name: firebase_cpp_sdk
          path: firebase-cpp-sdk-final

  cleanup_artifacts:
    # Clean up intermediate artifacts.
    name: cleanup-artifacts
    runs-on: ubuntu-latest
    needs: [merge_packages]
    if: ${{ github.event.inputs.preserveIntermediateArtifacts == 0 && github.event.inputs.downloadPublicVersion == '' && github.event.inputs.downloadPreviousRun == '' }}
    steps:
    - uses: geekyeggo/delete-artifact@v1
      with:
        name: |
          packaging-tools-darwin
          packaging-tools-linux
          firebase-cpp-sdk-windows-x86-Release-dynamic-build
          firebase-cpp-sdk-windows-x64-Release-dynamic-build
          firebase-cpp-sdk-windows-x86-Debug-dynamic-build
          firebase-cpp-sdk-windows-x64-Debug-dynamic-build
          firebase-cpp-sdk-windows-x86-Release-static-build
          firebase-cpp-sdk-windows-x64-Release-static-build
          firebase-cpp-sdk-windows-x86-Debug-static-build
          firebase-cpp-sdk-windows-x64-Debug-static-build
          firebase-cpp-sdk-linux-x86-Release-static-build
          firebase-cpp-sdk-linux-x64-Release-static-build
          firebase-cpp-sdk-darwin-x64-Release-static-build
          firebase-cpp-sdk-windows-x86-Release-dynamic-package
          firebase-cpp-sdk-windows-x64-Release-dynamic-package
          firebase-cpp-sdk-windows-x86-Debug-dynamic-package
          firebase-cpp-sdk-windows-x64-Debug-dynamic-package
          firebase-cpp-sdk-windows-x86-Release-static-package
          firebase-cpp-sdk-windows-x64-Release-static-package
          firebase-cpp-sdk-windows-x86-Debug-static-package
          firebase-cpp-sdk-windows-x64-Debug-static-package
          firebase-cpp-sdk-linux-package
          firebase-cpp-sdk-ios-package
          firebase-cpp-sdk-darwin-package
          firebase-cpp-sdk-android-stlport-package
          firebase-cpp-sdk-android-gnustl-package
          firebase-cpp-sdk-android-c++-package
        failOnError: false

  run_integration_tests:
    name: run-integration-tests
    needs: [merge_packages, download_sdk_package]
    if: always()
    runs-on: ubuntu-latest
    steps:
      - name: download artifact
        uses: actions/download-artifact@v2
        with:
          name: firebase_cpp_sdk
          path: .
      - name: List binary SDK files.
        run: |
          find . -print
      - name: fetch integration test source
        uses: actions/checkout@v2.3.1
        with:
          path: src
          ref: ${{ github.event.inputs.commitIdToPackage }}<|MERGE_RESOLUTION|>--- conflicted
+++ resolved
@@ -209,15 +209,9 @@
 
       - name: Set env variables for subsequent steps (all)
         run: |
-<<<<<<< HEAD
-          echo "::set-env name=VCPKG_RESPONSE_FILE::external/vcpkg_custom_data/response_files/${{ matrix.architecture }}-${{ matrix.vcpkg_triplet_suffix }}.txt"
-          echo "::set-env name=MATRIX_UNIQUE_NAME::${{ matrix.os }}-${{ matrix.build_type }}-${{ matrix.architecture }}-${{ matrix.msvc_runtime }}"
-          echo "::set-env name=SDK_NAME::${{ matrix.sdk_platform }}-${{ matrix.architecture }}-${{ matrix.build_type }}-${{ matrix.msvc_runtime }}"
-=======
           echo "VCPKG_RESPONSE_FILE=external/vcpkg_${{ matrix.vcpkg_triplet }}_response_file.txt" >> $GITHUB_ENV
           echo "MATRIX_UNIQUE_NAME=${{ matrix.os }}-${{ matrix.build_type }}-${{ matrix.architecture }}-${{ matrix.python_version }}" >> $GITHUB_ENV
           echo "SDK_NAME=${{ matrix.sdk_platform }}-${{ matrix.architecture }}-${{ matrix.build_type }}-${{ matrix.linkage }}" >> $GITHUB_ENV
->>>>>>> 04d4dbda
 
       - name: Add msbuild to PATH (windows)
         if: startsWith(matrix.os, 'windows')
