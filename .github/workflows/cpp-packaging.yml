--- conflicted
+++ resolved
@@ -256,13 +256,9 @@
         - os: macos-latest
           build_type: "Debug"
         - os: ubuntu-latest
-<<<<<<< HEAD
-          linkage: "dynamic"
-=======
           msvc_runtime: "dynamic"
         - os: ubuntu-latest
           build_type: "Debug"
->>>>>>> 1dda4994
 
     steps:
       - name: setup Xcode version (macos)
@@ -492,10 +488,6 @@
       - name: upload hash
         uses: actions/upload-artifact@v2
         with:
-<<<<<<< HEAD
-          name: firebase_cpp_sdk
-          path: firebase-cpp-sdk-final
-=======
           name: firebase_cpp_sdk_hash.txt
           path: firebase_cpp_sdk_hash.txt
 
@@ -504,7 +496,6 @@
         with:
           name: firebase_cpp_sdk.zip
           path: firebase_cpp_sdk.zip
->>>>>>> 1dda4994
 
   merge_packages:
     name: final-merge-packages
@@ -634,15 +625,17 @@
       ios_device: iphone11pro
       ios_version: 13.3
     steps:
-<<<<<<< HEAD
     - name: Checkout repo
       uses: actions/checkout@v2.3.1
       with:
         ref: ${{ github.event.inputs.commitIdToPackage }}
+    - name: Setup Xcode version (macos)
+        if: runner.os == 'macOS'
+        run: sudo xcode-select -s /Applications/Xcode_${{ env.xcodeVersion }}.app/Contents/Developer
     - name: Download Firebase C++ SDK
       uses: actions/download-artifact@v2
       with:
-        name: firebase_cpp_sdk
+        name: firebase_cpp_sdk.zip
     - name: Setup python
       uses: actions/setup-python@v2
       with:
@@ -673,42 +666,4 @@
     - name: Run mobile integration tests
       if: matrix.target_platform != 'Desktop' && !cancelled()
       run: |
-        python scripts/gha/test_lab.py --android_model ${{ env.android_device }} --android_api ${{ env.android_api }} --ios_model ${{ env.ios_device }} --ios_version ${{ env.ios_version }} --testapp_dir testapps --code_platform cpp --key_file scripts/gha-encrypted/gcs_key_file.json
-=======
-      - name: setup Xcode version (macos)
-        if: runner.os == 'macOS'
-        run: sudo xcode-select -s /Applications/Xcode_${{ env.xcodeVersion }}.app/Contents/Developer
-
-      - name: download SDK zip
-        uses: actions/download-artifact@v2
-        with:
-          name: firebase_cpp_sdk.zip
-          path: .
-
-      - name: download hash
-        uses: actions/download-artifact@v2
-        with:
-          name: firebase_cpp_sdk_hash.txt
-          path: .
-
-      - name: List binary SDK files.
-        run: |
-          # Verify zipfile hash first.
-          ${{ env.hashCommand }} -c --quiet firebase_cpp_sdk_hash.txt
-          unzip -q firebase_cpp_sdk.zip
-          find . -print
-
-      - name: Verify SDK package files.
-        run: |
-          if [[ -r firebase_cpp_sdk/file_hashes.txt ]]; then
-            ${{ env.hashCommand }} -c --quiet firebase_cpp_sdk/file_hashes.txt
-          else
-            echo "::warning ::SDK package does not contain file_hashes.txt, cannot verify files in package."
-          fi
-
-      - name: fetch integration test source
-        uses: actions/checkout@v2.3.1
-        with:
-          path: src
-          ref: ${{ github.event.inputs.commitIdToPackage }}
->>>>>>> 1dda4994
+        python scripts/gha/test_lab.py --android_model ${{ env.android_device }} --android_api ${{ env.android_api }} --ios_model ${{ env.ios_device }} --ios_version ${{ env.ios_version }} --testapp_dir testapps --code_platform cpp --key_file scripts/gha-encrypted/gcs_key_file.json